--- conflicted
+++ resolved
@@ -1,5 +1,4 @@
-<<<<<<< HEAD
-{{! 
+{{!
 This file is part of pa11y-dashboard.
 
 pa11y-dashboard is free software: you can redistribute it and/or modify
@@ -16,30 +15,6 @@
 along with pa11y-dashboard.  If not, see <http://www.gnu.org/licenses/>.
 }}
 
-<div data-control="task-list">
-
-	<div class="col-md-6 col-md-offset-3 filter-toggle no-js-hide text-center">
-		<label for="filter-input" class="filter-trigger" data-toggle="collapse" data-target="#filter-input">Filter<span class="glyphicon glyphicon-filter"></span>
-		</label>
-		<div id="filter-input" class="collapse">
-			<input class="form-control" id="task-filter" type="text" data-role="input" placeholder="Type filter term (name or standard)"/>
-		</div>
-	</div>
-
-	<ul class="list-unstyled clearfix crunch-bottom">
-		<li class="col-md-4 col-sm-6 task-card add-task">
-			{{#if readonly}}
-				<span class="well task-card-link crunch-bottom">
-					<p class="h3 crunch">Add new URL</p>
-					<p class="supersize-me crunch">+</p>
-				</span>
-			{{else}}
-				<a class="well task-card-link crunch-bottom" data-role="add-task" href="/new" data-test="add-task">
-					<p class="h3 crunch">Add new URL</p>
-					<p class="supersize-me crunch">+</p>
-				</a>
-			{{/if}}
-=======
 <ul class="list-unstyled clearfix crunch-bottom">
 	<li class="col-md-4 col-sm-6 task-card add-task">
 		{{#if readonly}}
@@ -83,7 +58,6 @@
 						</ul>
 					</div>
 			{{/unless}}
->>>>>>> e830d480
 		</li>
 	{{/each}}
 </ul>